#==============================================================================
# Copyright (C) 2019-present Alces Flight Ltd.
#
# This file is part of Flight Directory.
#
# This program and the accompanying materials are made available under
# the terms of the Eclipse Public License 2.0 which is available at
# <https://www.eclipse.org/legal/epl-2.0>, or alternative license
# terms made available by Alces Flight Ltd - please direct inquiries
# about licensing to licensing@alces-flight.com.
#
# Flight Directory is distributed in the hope that it will be useful, but
# WITHOUT WARRANTIES OR CONDITIONS OF ANY KIND, EITHER EXPRESS OR
# IMPLIED INCLUDING, WITHOUT LIMITATION, ANY WARRANTIES OR CONDITIONS
# OF TITLE, NON-INFRINGEMENT, MERCHANTABILITY OR FITNESS FOR A
# PARTICULAR PURPOSE. See the Eclipse Public License 2.0 for more
# details.
#
# You should have received a copy of the Eclipse Public License 2.0
# along with Flight Directory. If not, see:
#
#  https://opensource.org/licenses/EPL-2.0
#
# For more information on Flight Directory, please visit:
# https://github.com/openflighthpc/flight-directory
#==============================================================================

import click
from click import ClickException
from pathlib import Path
import shlex

from config import CONFIG
import appliance_cli

from os import getenv
from exceptions import IpaRunError

import subprocess

def obtain_kerberos_ticket():
    # TODO: apparently this is a bad idea, consider using keytab - refer to:
    # http://stackoverflow.com/questions/8144596/kerberos-kinit-enter-password-without-prompt.
    password = directory_config()[CONFIG.PASSWORD_KEY]
    kinit_command = 'echo {} | kinit admin'.format(password),
    appliance_cli.utils.run(kinit_command, shell=True)


# Note: Could be made generic, but not needed by another appliance CLI yet.
def directory_config():
    try:
        return appliance_cli.utils.read_config(CONFIG.APPLIANCE_CONFIG)
    except PermissionError:
        raise ClickException(
            "Cannot read Directory config - you need permissions to read '{}'."
            .format(CONFIG.APPLIANCE_CONFIG)
        )

def get_user_config(conf_variable):
    # only even try read it if file exists, to allow backwards compatability
    if detect_user_config():
        try:
            return appliance_cli.utils.read_config(CONFIG.DIRECTORY_USER_CONFIG)[conf_variable]
        except KeyError:
            # if the specified config field hasn't been set/doesn't exist
            #   we want to error silently & return None
            return None
        except PermissionError:
            raise ClickException(
                "Cannot read user config - you need permissions to read '{}'."
                .format(CONFIG.DIRECTORY_USER_CONFIG)
            )

def detect_user_config():
    user_config_file = Path(CONFIG.DIRECTORY_USER_CONFIG)
    return user_config_file.is_file()

# return true if a password is not to be generated
def get_password_policy():
    return get_user_config('DO_NOT_GENERATE_PASSWORD') == 'TRUE'

def original_command():
    return _meta()[CONFIG.ORIGINAL_COMMAND_META_KEY]


def mark_import_started():
    _set_import_status_meta_key(True)

    # Initialize new dict to track newly generated user passwords.
    _meta()[CONFIG.IMPORTED_USER_PASSWORDS_META_KEY] = {}


def mark_import_finished():
    _set_import_status_meta_key(False)


def _set_import_status_meta_key(in_import):
    _meta()[CONFIG.IMPORT_STATUS_META_KEY] = in_import


def currently_importing():
    return _meta().get(CONFIG.IMPORT_STATUS_META_KEY)


def set_imported_user_password(login, password):
    imported_user_passwords()[login] = password


def remove_imported_user_entry(login):
    imported_user_passwords().pop(login)


def imported_user_passwords():
    return _meta()[CONFIG.IMPORTED_USER_PASSWORDS_META_KEY]


def _meta():
    return click.get_current_context().meta

# Re-invoke `directory` command with given arguments string.


def directory_run(directory, command_string):
    arguments = shlex.split(command_string)

    # Invoke command in new child context so can access and modify shared
    # `meta` dict from child commands.
    with directory.make_context(
            None,
            arguments,
            parent=click.get_current_context()
    ) as context:
        directory.invoke(context)

def display_success():
    command_string = " ".join(original_command().split(" ")[:2])
#    command_string = " ".join([word.capitalize() for word in command_string])
    click.echo("------------- " + command_string + " successful -------------")

def advanced_mode_enabled():
    return getenv('ADVANCED', default='false').lower() == 'true'

def run_post_command_script(command, args):
    script_location = get_user_config(command)
    args.insert(0, script_location)

    if script_location:
        try:
            script_result = subprocess.run(args, check=True)
        except PermissionError:
            raise click.ClickException(
                "Cannot execute post command script - you need permissions to execute '{}'."
                .format(script_location)
            )
        except OSError:
            raise click.ClickException(
                "Userware is unable to execute the script at '{}' ".format(script_location) + \
                "- please check the script exists and that it has a shebang line at its start"
            )
        except subprocess.CalledProcessError as ex:
<<<<<<< HEAD
            error = script_result.stdout if error_in_stdout else script_result.stderr
            raise IpaRunError(error) from ex
=======
            error = "The script at {} failed to execute correctly".format(script_location)
            raise click.ClickException(error) from ex
>>>>>>> 7b34357a
<|MERGE_RESOLUTION|>--- conflicted
+++ resolved
@@ -158,10 +158,5 @@
                 "- please check the script exists and that it has a shebang line at its start"
             )
         except subprocess.CalledProcessError as ex:
-<<<<<<< HEAD
-            error = script_result.stdout if error_in_stdout else script_result.stderr
-            raise IpaRunError(error) from ex
-=======
             error = "The script at {} failed to execute correctly".format(script_location)
-            raise click.ClickException(error) from ex
->>>>>>> 7b34357a
+            raise click.ClickException(error) from ex